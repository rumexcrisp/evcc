<<<<<<< HEAD
ARG BUILDPLATFORM=amd64

# STEP 1 build ui
FROM --platform=$BUILDPLATFORM node:16-alpine as node
=======
# # STEP 1 build ui
# FROM --platform=$BUILDPLATFORM node:16-alpine as node
>>>>>>> e7c99eeb

# RUN apk update && apk add --no-cache make alpine-sdk

# WORKDIR /build

# # install node tools
# COPY package*.json ./
# RUN npm ci

# # build ui
# COPY Makefile .
# COPY assets assets
# COPY vite.config.js vite.config.js
# COPY .eslintrc.js .eslintrc.js
# COPY postcss.config.js postcss.config.js

# RUN make clean ui


# STEP 2 build executable binary
FROM --platform=$BUILDPLATFORM golang:1.18-alpine as builder

# Install git + SSL ca certificates.
# Git is required for fetching the dependencies.
# Ca-certificates is required to call HTTPS endpoints.
RUN apk update && apk add --no-cache git ca-certificates tzdata alpine-sdk && update-ca-certificates

# define RELEASE=1 to hide commit hash
ARG RELEASE=0

WORKDIR /build

# install go tools and cache modules
COPY Makefile .
COPY go.mod .
COPY go.sum .
COPY tools.go .
RUN make install
RUN go mod download

# prepare
COPY . .
RUN make patch-asn1
RUN make assets

# copy ui
# COPY --from=node /build/dist /build/dist

# build
ARG TARGETOS
ARG TARGETARCH
ARG TARGETVARIANT

RUN case "${TARGETVARIANT}" in \
	"armhf") export GOARM='6' ;; \
	"armv7") export GOARM='6' ;; \
	"v6") export GOARM='6' ;; \
	"v7") export GOARM='7' ;; \
	esac;

RUN RELEASE=${RELEASE} GOOS=${TARGETOS} GOARCH=${TARGETARCH} make build


# STEP 3 build a small image including module support
FROM alpine:3.15

WORKDIR /app

ENV TZ=Europe/Berlin

# Import from builder
COPY --from=builder /usr/share/zoneinfo /usr/share/zoneinfo
COPY --from=builder /etc/ssl/certs/ca-certificates.crt /etc/ssl/certs/
COPY --from=builder /build/evcc /usr/local/bin/evcc

COPY docker/bin/* /app/

# UI and /api
EXPOSE 7070/tcp
# KEBA charger
EXPOSE 7090/udp
# OCPP charger
EXPOSE 8887/tcp
# SMA Energy Manager
EXPOSE 9522/udp

HEALTHCHECK --interval=60s --start-period=60s --timeout=30s --retries=3 CMD [ "evcc", "health" ]

ENTRYPOINT [ "/app/entrypoint.sh" ]
CMD [ "evcc" ]<|MERGE_RESOLUTION|>--- conflicted
+++ resolved
@@ -1,12 +1,7 @@
-<<<<<<< HEAD
 ARG BUILDPLATFORM=amd64
 
 # STEP 1 build ui
 FROM --platform=$BUILDPLATFORM node:16-alpine as node
-=======
-# # STEP 1 build ui
-# FROM --platform=$BUILDPLATFORM node:16-alpine as node
->>>>>>> e7c99eeb
 
 # RUN apk update && apk add --no-cache make alpine-sdk
 
